--- conflicted
+++ resolved
@@ -29,74 +29,4 @@
     exit 1
 fi
 
-<<<<<<< HEAD
-sleep 10s
-
-if [[ "$K8S_TYPE" == "kind" ]]; then
-    # Populate default zgc for KIND deployment
-    manager_ip=$(kubectl get node $(kubectl get pods -o wide | grep zeta-manager | awk '{print $7}' | cut -d/ -f1) -o wide | grep kind | awk '{print $6}' | cut -d/ -f1)
-
-    response=$(curl -H 'Content-Type: application/json' -X POST \
-        -d '{"name":"zgc0",
-            "description":"zgc0",
-            "ip_start":"20.0.0.0",
-            "ip_end":"20.0.0.255",
-            "port_ibo":"8300"}' \
-        $manager_ip:80/zgcs)
-
-    zgc_id=$(echo $response | sed 's/\\[tn]//g' | cut -d':' -f 7 | tr -d '"}' | xargs)
-    tenant_network="tenant_network"
-    zgc_network="zgc_network"
-
-    # Register node containers in KIND deployment
-    inf_control="eth0"
-    inf_zgc="eth1"
-    inf_tenant="eth2"
-    nodes=($(docker ps | grep -o 'zeta-node-[0-9]\+'))
-    for node in "${nodes[@]}"
-    do
-        container_info=$(docker container inspect ${node})
-        if [[ !($container_info == *"${zgc_network}"*) ]]
-        then
-            echo "Node ${node} isn't in the zgc or tenant network, need to join"
-            docker network connect $zgc_network $node
-            docker network connect $tenant_network $node
-        else
-            echo "Node ${node} is already in the zgc or tenant network, NO need to join"
-        fi
-
-        ip_control=$(docker exec $node ip addr show $inf_control | grep "inet\\b" | awk '{print $2}' | cut -d/ -f1)
-        ip_tenant=$(docker exec $node ip addr show $inf_tenant | grep "inet\\b" | awk '{print $2}' | cut -d/ -f1)
-        mac_tenant=$(docker exec $node ip addr show $inf_tenant | grep "link/ether\\b" | awk '{print $2}' | cut -d/ -f1)
-        ip_zgc=$(docker exec $node ip addr show $inf_zgc | grep "inet\\b" | awk '{print $2}' | cut -d/ -f1)
-        mac_zgc=$(docker exec $node ip addr show $inf_zgc | grep "link/ether\\b" | awk '{print $2}' | cut -d/ -f1)
-        body='{"zgc_id":"'"$zgc_id"'",
-        "description":"'"$node"'",
-        "name":"'"$node"'",
-        "ip_control":"'"$ip_control"'",
-        "id_control":"ubuntu",
-        "pwd_control":"changeme",
-        "inf_tenant":"'"$inf_tenant"'",
-        "mac_tenant":"'"$mac_tenant"'",
-        "inf_zgc":"'"$inf_zgc"'",
-        "mac_zgc":"'"$mac_zgc"'"}'
-        curl -H 'Content-Type: application/json' -X POST -d "$body" $manager_ip:80/nodes
-    done
-
-    objects=("dfts" "chains" "ftns" "fwds" "droplets")
-    end=$((SECONDS + $timeout))
-    echo -n "Waiting for default objects to be provisioned"
-    while [[ $SECONDS -lt $end ]]; do
-        check_ready "${objects[@]}" "Provisioned" || break
-    done
-    echo
-    if [[ $SECONDS -lt $end ]]; then
-        echo "Objects now ready!"
-    else
-        echo "ERROR: Object deployment timed out after $timeout seconds!"
-        exit 1
-    fi
-fi
-=======
-sleep 10s
->>>>>>> 96581470
+sleep 10s